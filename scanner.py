--- conflicted
+++ resolved
@@ -22,33 +22,19 @@
 import threading
 import time
 import traceback
-<<<<<<< HEAD
-from typing import final
-from configfile import ConfigWrapper
-import msgproto
+from typing import Any, Optional, final
 
 import chelper
-import numpy as np
-import pins
-from clocksync import SecondarySync
-=======
-from typing import Any, Optional, final
-
-import chelper
-from gcode import GCodeCommand, GCodeDispatch
 import msgproto
 import numpy as np
 import pins
 from clocksync import SecondarySync
 from configfile import ConfigWrapper
->>>>>>> 1dc411d4
+from gcode import GCodeCommand, GCodeDispatch
+from klippy import Printer
 from mcu import MCU, MCU_trsync
-from klippy import Printer
 
 from . import bed_mesh, manual_probe, probe, thermistor
-
-DOCS_TOUCH_CALIBRATION = "https://docs.cartographer3d.com/cartographer-probe/installation-and-setup/installation/touch-based-calibration"
-DOCS_SCAN_CALIBRATION = "https://docs.cartographer3d.com/cartographer-probe/installation-and-setup/installation/scan-based-calibration"
 
 DOCS_TOUCH_CALIBRATION = "https://docs.cartographer3d.com/cartographer-probe/installation-and-setup/installation/touch-based-calibration"
 DOCS_SCAN_CALIBRATION = "https://docs.cartographer3d.com/cartographer-probe/installation-and-setup/installation/scan-based-calibration"
@@ -2351,11 +2337,7 @@
         offset = config.getfloat("model_offset", 0.0)
         mode = config.get("model_mode", "None")
         fw_version = config.get(ScannerModel._CONFIG_FW_VERSION, "UNKNOWN")
-<<<<<<< HEAD
-        poly = Polynomial(coef, domain)
-=======
         poly = np.polynomial.Polynomial(coef, domain)
->>>>>>> 1dc411d4
         return ScannerModel(
             name, scanner, poly, temp, min_z, max_z, mode, offset, fw_version
         )
@@ -2364,11 +2346,7 @@
         self,
         name: str,
         scanner: Scanner,
-<<<<<<< HEAD
-        poly: Polynomial,
-=======
         poly: np.polynomial.Polynomial,
->>>>>>> 1dc411d4
         temp: float,
         min_z: float,
         max_z: float,
@@ -2933,15 +2911,6 @@
     def home_start(
         self, print_time, sample_time, sample_count, rest_time, triggered=True
     ):
-<<<<<<< HEAD
-        if self.scanner.trigger_method == 2:
-            self.is_homing = True
-            return self.scanner.adxl_mcu_endstop.home_start(  # pyright: ignore[reportOptionalMemberAccess]
-                print_time, sample_time, sample_count, rest_time, triggered
-            )
-
-=======
->>>>>>> 1dc411d4
         if self.scanner.model is not None:
             self.scanner.model.validate()
         if self.scanner.model is None and self.scanner.trigger_method == 0:
@@ -2986,11 +2955,6 @@
         return self._trigger_completion
 
     def home_wait(self, home_end_time):
-<<<<<<< HEAD
-        if self.scanner.trigger_method == 2:
-            return self.scanner.adxl_mcu_endstop.home_wait(home_end_time)  # pyright: ignore[reportOptionalMemberAccess]
-=======
->>>>>>> 1dc411d4
         etrsync = self._trsyncs[0]
         etrsync.set_home_end_time(home_end_time)
         if self._mcu.is_fileoutput():
@@ -3010,51 +2974,6 @@
             return home_end_time
         return home_end_time
 
-<<<<<<< HEAD
-    def _try_clear_touch(self):
-        chip = self.scanner.adxl345
-        tries = 8
-        while tries > 0:
-            val = chip.read_reg(REG_INT_SOURCE)  # pyright: ignore[reportOptionalMemberAccess]
-            if not (val & 0x40):
-                return True
-            tries -= 1
-        return False
-
-    def probe_prepare(self, hmove):
-        chip = self.scanner.adxl345
-        toolhead = self.scanner.printer.lookup_object("toolhead")
-        toolhead.flush_step_generation()
-        toolhead.dwell(ADXL345_REST_TIME)
-        print_time = toolhead.get_last_move_time()
-        clock = self.scanner.adxl345.mcu.print_time_to_clock(print_time)  # pyright: ignore[reportOptionalMemberAccess]
-        chip.set_reg(REG_INT_ENABLE, 0x00, minclock=clock)  # pyright: ignore[reportOptionalMemberAccess]
-        chip.read_reg(REG_INT_SOURCE)  # pyright: ignore[reportOptionalMemberAccess]
-        chip.set_reg(REG_INT_ENABLE, 0x40, minclock=clock)  # pyright: ignore[reportOptionalMemberAccess]
-        self.is_measuring = chip.read_reg(adxl345.REG_POWER_CTL) == 0x08  # pyright: ignore[reportOptionalMemberAccess]
-        if not self.is_measuring:
-            chip.set_reg(adxl345.REG_POWER_CTL, 0x08, minclock=clock)  # pyright: ignore[reportOptionalMemberAccess]
-        if not self._try_clear_touch():
-            raise self.scanner.printer.command_error(
-                "ADXL345 touch triggered before move, it may be set too sensitive."
-            )
-
-    def probe_finish(self, hmove):
-        chip = self.scanner.adxl345
-        toolhead = self.scanner.printer.lookup_object("toolhead")
-        toolhead.dwell(ADXL345_REST_TIME)
-        print_time = toolhead.get_last_move_time()
-        clock = chip.mcu.print_time_to_clock(print_time)  # pyright: ignore[reportOptionalMemberAccess]
-        chip.set_reg(REG_INT_ENABLE, 0x00, minclock=clock)  # pyright: ignore[reportOptionalMemberAccess]
-        if not self.is_measuring:
-            chip.set_reg(adxl345.REG_POWER_CTL, 0x00)  # pyright: ignore[reportOptionalMemberAccess]
-        if not self._try_clear_touch():
-            raise self.scanner.printer.command_error(
-                "ADXL345 touch triggered after move, it may be set too sensitive."
-            )
-
-=======
->>>>>>> 1dc411d4
     def query_endstop(self, print_time):
         if self.scanner.model is None:
             return 1

--- conflicted
+++ resolved
@@ -520,13 +520,9 @@
             samples = []
 
             max_accel = self.toolhead.get_status(curtime)["max_accel"]
-<<<<<<< HEAD
             self.log_debug_info(
                 vars["verbose"], gcmd, f"Current Accel: {int(max_accel)}"
             )
-
-            if calibrate == 1:
-                manual_z_offset = 0
 
             touch_settings = TouchSettings(
                 initial_position,
@@ -545,20 +541,11 @@
                 vars["randomize"],
             )
 
-            result = self.start_touch(gcmd, touch_settings, vars["verbose"])
-
-=======
-
-            self.log_debug_info(verbose, gcmd, f"Current Accel: {int(max_accel)}")
-            
-            touch_settings = TouchSettings(initial_position, homing_position, accel, speed, retract_dist, retract_speed, num_samples, tolerance, max_retries, z_max, max_accel, test_threshold, manual_z_offset, randomize)
-
             if calibrate == 1:
                 manual_z_offset = 0
 
-            result = self.start_touch(gcmd, touch_settings, verbose)
-            
->>>>>>> 8324877a
+            result = self.start_touch(gcmd, touch_settings, vars["verbose"])
+
             samples = result["samples"]
             standard_deviation = result["standard_deviation"]
             final_position = result["final_position"]
@@ -580,14 +567,8 @@
                 )
                 if calibrate == 1:
                     self._calibrate(
-<<<<<<< HEAD
                         gcmd, final_position, final_position[2], True, True, False
                     )
-
-=======
-                        gcmd, final_position, final_position[2], True, True
-                    )
->>>>>>> 8324877a
             else:
                 self.trigger_method = 0
                 gcmd.respond_info("Touch procedure failed.")
